--- conflicted
+++ resolved
@@ -1,12 +1,6 @@
 [package]
 name = "lurk-cli"
-<<<<<<< HEAD
 version = "0.3.7"
-edition = "2021"
-authors = ["Jakob Waibel <salet@posteo.net>", "Yuri Astrakhan <YuriAstrakhan@gmail.com>"]
-=======
-version = "0.3.6"
->>>>>>> d25b5d29
 description = "lurk is a pretty (simple) alternative to strace."
 authors = ["Jakob Waibel <salet@posteo.net>", "Yuri Astrakhan <YuriAstrakhan@gmail.com>"]
 license = "MIT OR Apache-2.0"
